--- conflicted
+++ resolved
@@ -769,11 +769,7 @@
                 if (!_.isUndefined(result.body)) {
                   if (result.isBase64Encoded) {
                     response.encoding = 'binary';
-<<<<<<< HEAD
-                    response.source = new Buffer(result.body, 'base64');
-=======
                     response.source = Buffer.from(result.body, 'base64');
->>>>>>> 7e7224c6
                     response.variety = 'buffer';
                   }
                   else {
@@ -929,15 +925,9 @@
     this.serverlessLog(message);
     if (stackTrace && stackTrace.length > 0) {
       console.log(stackTrace);
-<<<<<<< HEAD
-    } 
-    else {
-      console.log(err)
-=======
     }
     else {
       console.log(err);
->>>>>>> 7e7224c6
     }
 
     /* eslint-disable no-param-reassign */
