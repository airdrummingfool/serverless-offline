// Node dependencies
const crypto = require('crypto');
const fs = require('fs');
const path = require('path');
const { exec } = require('child_process');

// External dependencies
const hapi = require('@hapi/hapi');
const h2o2 = require('@hapi/h2o2');

// Internal lib
const debugLog = require('./debugLog');
const jsonPath = require('./jsonPath');
const createLambdaContext = require('./createLambdaContext');
const createVelocityContext = require('./createVelocityContext');
const createLambdaProxyContext = require('./createLambdaProxyContext');
const renderVelocityTemplateObject = require('./renderVelocityTemplateObject');
const createAuthScheme = require('./createAuthScheme');
const functionHelper = require('./functionHelper');
const Endpoint = require('./Endpoint');
const parseResources = require('./parseResources');
const utils = require('./utils');
const authFunctionNameExtractor = require('./authFunctionNameExtractor');
const requestBodyValidator = require('./requestBodyValidator');

/*
  I'm against monolithic code like this file
  but splitting it induces unneeded complexity.
*/
class Offline {

  constructor(serverless, options) {
    this.serverless = serverless;
    this.service = serverless.service;
    this.serverlessLog = serverless.cli.log.bind(serverless.cli);
    this.options = options;
    this.exitCode = 0;
    this.clients = new Map();
    this.wsActions = {};

    this.commands = {
      offline: {
        usage: 'Simulates API Gateway to call your lambda functions offline.',
        lifecycleEvents: ['start'],
        // add start nested options
        commands: {
          start: {
            usage: 'Simulates API Gateway to call your lambda functions offline using backward compatible initialization.',
            lifecycleEvents: [
              'init',
              'end',
            ],
          },
        },
        options: {
          prefix: {
            usage: 'Adds a prefix to every path, to send your requests to http://localhost:3000/prefix/[your_path] instead.',
            shortcut: 'p',
          },
          host: {
            usage: 'The host name to listen on. Default: localhost',
            shortcut: 'o',
          },
          port: {
            usage: 'Port to listen on. Default: 3000',
            shortcut: 'P',
          },
          stage: {
            usage: 'The stage used to populate your templates.',
            shortcut: 's',
          },
          region: {
            usage: 'The region used to populate your templates.',
            shortcut: 'r',
          },
          skipCacheInvalidation: {
            usage: 'Tells the plugin to skip require cache invalidation. A script reloading tool like Nodemon might then be needed',
            shortcut: 'c',
          },
          cacheInvalidationRegex: {
            usage: 'Provide the plugin with a regexp to use for cache invalidation. Default: node_modules',
          },
          httpsProtocol: {
            usage: 'To enable HTTPS, specify directory (relative to your cwd, typically your project dir) for both cert.pem and key.pem files.',
            shortcut: 'H',
          },
          location: {
            usage: 'The root location of the handlers\' files.',
            shortcut: 'l',
          },
          noTimeout: {
            usage: 'Disable the timeout feature.',
            shortcut: 't',
          },
          binPath: {
            usage: 'Path to the Serverless binary.',
            shortcut: 'b',
          },
          noEnvironment: {
            usage: 'Turns off loading of your environment variables from serverless.yml. Allows the usage of tools such as PM2 or docker-compose.',
          },
          resourceRoutes: {
            usage: 'Turns on loading of your HTTP proxy settings from serverless.yml.',
          },
          printOutput: {
            usage: 'Outputs your lambda response to the terminal.',
          },
          corsAllowOrigin: {
            usage: 'Used to build the Access-Control-Allow-Origin header for CORS support.',
          },
          corsAllowHeaders: {
            usage: 'Used to build the Access-Control-Allow-Headers header for CORS support.',
          },
          corsExposedHeaders: {
            usage: 'USed to build the Access-Control-Exposed-Headers response header for CORS support',
          },
          corsDisallowCredentials: {
            usage: 'Used to override the Access-Control-Allow-Credentials default (which is true) to false.',
          },
          apiKey: {
            usage: 'Defines the API key value to be used for endpoints marked as private. Defaults to a random hash.',
          },
          exec: {
            usage: 'When provided, a shell script is executed when the server starts up, and the server will shut down after handling this command.',
          },
          noAuth: {
            usage: 'Turns off all authorizers',
          },
          useSeparateProcesses: {
            usage: 'Uses separate node processes for handlers',
          },
          preserveTrailingSlash: {
            usage: 'Used to keep trailing slashes on the request path',
          },
          disableCookieValidation: {
            usage: 'Used to disable cookie-validation on hapi.js-server',
          },
          enforceSecureCookies: {
            usage: 'Enforce secure cookies',
          },
          providedRuntime: {
            usage: 'Sets the provided runtime for lambdas',
          },
          disableModelValidation: {
            usage: 'Disables the Model Validator',
          },
        },
      },
    };

    this.hooks = {
      'offline:start:init': this.start.bind(this),
      'offline:start': this.startWithExplicitEnd.bind(this),
      'offline:start:end': this.end.bind(this),
    };
  }

  printBlankLine() {
    console.log();
  }

  logPluginIssue() {
    this.serverlessLog('If you think this is an issue with the plugin please submit it, thanks!');
    this.serverlessLog('https://github.com/dherault/serverless-offline/issues');
  }

  // Entry point for the plugin (sls offline) when running 'sls offline start'
  start() {
    this._checkVersion();

    // Some users would like to know their environment outside of the handler
    process.env.IS_OFFLINE = true;

    return Promise.resolve(this._buildServer())
      .then(() => this._listen())
      .then(() => this.options.exec ? this._executeShellScript() : this._listenForTermination());
  }

  /**
   * Entry point for the plugin (sls offline) when running 'sls offline'
   * The call to this.end() would terminate the process before 'offline:start:end' could be consumed
   * by downstream plugins. When running sls offline that can be expected, but docs say that
   * 'sls offline start' will provide the init and end hooks for other plugins to consume
   * */
  startWithExplicitEnd() {
    return this.start().then(() => this.end());
  }

  _checkVersion() {
    const { version } = this.serverless;

    if (!version.startsWith('1.')) {
      this.serverlessLog(`Offline requires Serverless v1.x.x but found ${version}. Exiting.`);
      process.exit(0);
    }
  }

  _listenForTermination() {
    // SIGINT will be usually sent when user presses ctrl+c
    const waitForSigInt = new Promise(resolve => {
      process.on('SIGINT', () => resolve('SIGINT'));
    });

    // SIGTERM is a default termination signal in many cases,
    // for example when "killing" a subprocess spawned in node
    // with child_process methods
    const waitForSigTerm = new Promise(resolve => {
      process.on('SIGTERM', () => resolve('SIGTERM'));
    });

    return Promise.race([waitForSigInt, waitForSigTerm]).then(command => {
      this.serverlessLog(`Got ${command} signal. Offline Halting...`);
    });
  }

  _executeShellScript() {
    const command = this.options.exec;
    const options = { env: Object.assign({ IS_OFFLINE: true }, this.service.provider.environment, this.originalEnvironment) };

    this.serverlessLog(`Offline executing script [${command}]`);

    return new Promise(resolve => {
      exec(command, options, (error, stdout, stderr) => {
        this.serverlessLog(`exec stdout: [${stdout}]`);
        this.serverlessLog(`exec stderr: [${stderr}]`);

        if (error) {
          // Use the failed command's exit code, proceed as normal so that shutdown can occur gracefully
          this.serverlessLog(`Offline error executing script [${error}]`);
          this.exitCode = error.code || 1;
        }
        resolve();
      });
    });
  }

  _buildServer() {
    // Maps a request id to the request's state (done: bool, timeout: timer)
    this.requests = {};

    // Methods
    this._setOptions(); // Will create meaningful options from cli options
    this._storeOriginalEnvironment(); // stores the original process.env for assigning upon invoking the handlers
    this._createServer(); // Hapijs boot
    this._createRoutes(); // API  Gateway emulation
    this._createResourceRoutes(); // HTTP Proxy defined in Resource
    this._create404Route(); // Not found handling
    this._createWebSocket();

    return this.server;
  }

  _storeOriginalEnvironment() {
    this.originalEnvironment = Object.assign({}, process.env);
  }

  _setOptions() {
    // Merge the different sources of values for this.options
    // Precedence is: command line options, YAML options, defaults.
    const defaultOptions = {
      host: 'localhost',
      location: '.',
      port: 3000,
      prefix: '/',
      stage: this.service.provider.stage,
      region: this.service.provider.region,
      noTimeout: false,
      noEnvironment: false,
      resourceRoutes: false,
      printOutput: false,
      httpsProtocol: '',
      skipCacheInvalidation: false,
      cacheInvalidationRegex: 'node_modules',
      exec: '',
      noAuth: false,
      corsAllowOrigin: '*',
      corsExposedHeaders: 'WWW-Authenticate,Server-Authorization',
      corsAllowHeaders: 'accept,content-type,x-api-key,authorization',
      corsAllowCredentials: true,
      apiKey: crypto.createHash('md5').digest('hex'),
      useSeparateProcesses: false,
      preserveTrailingSlash: false,
      disableCookieValidation: false,
      enforceSecureCookies: false,
      providedRuntime: '',
      disableModelValidation: false,
    };

    // In the constructor, stage and regions are set to undefined
    if (this.options.stage === undefined) delete this.options.stage;
    if (this.options.region === undefined) delete this.options.region;

    const yamlOptions = (this.service.custom || {})['serverless-offline'];
    this.options = Object.assign({}, defaultOptions, yamlOptions, this.options);

    // Prefix must start and end with '/'
    if (!this.options.prefix.startsWith('/')) this.options.prefix = `/${this.options.prefix}`;
    if (!this.options.prefix.endsWith('/')) this.options.prefix += '/';

    this.velocityContextOptions = {
      stageVariables: {}, // this.service.environment.stages[this.options.stage].vars,
      stage: this.options.stage,
    };

    // Parse CORS options
    this.options.corsAllowOrigin = this.options.corsAllowOrigin.replace(/\s/g, '').split(',');
    this.options.corsAllowHeaders = this.options.corsAllowHeaders.replace(/\s/g, '').split(',');
    this.options.corsExposedHeaders = this.options.corsExposedHeaders.replace(/\s/g, '').split(',');

    if (this.options.corsDisallowCredentials) this.options.corsAllowCredentials = false;

    this.options.corsConfig = {
      origin: this.options.corsAllowOrigin,
      headers: this.options.corsAllowHeaders,
      credentials: this.options.corsAllowCredentials,
      exposedHeaders: this.options.corsExposedHeaders,
    };

    this.options.cacheInvalidationRegex = new RegExp(this.options.cacheInvalidationRegex);

    this.serverlessLog(`Starting Offline: ${this.options.stage}/${this.options.region}.`);
    debugLog('options:', this.options);
  }

  _createServer() {
    const serverOptions = {
      host: this.options.host,
      port: this.options.port,
      router: {
        stripTrailingSlash: !this.options.preserveTrailingSlash, // removes trailing slashes on incoming paths.
      },
    };

    const httpsDir = this.options.httpsProtocol;

    // HTTPS support
    if (typeof httpsDir === 'string' && httpsDir.length > 0) {
      serverOptions.tls = {
        key: fs.readFileSync(path.resolve(httpsDir, 'key.pem'), 'ascii'),
        cert: fs.readFileSync(path.resolve(httpsDir, 'cert.pem'), 'ascii'),
      };
    }

    serverOptions.state = this.options.enforceSecureCookies ? {
      isHttpOnly: true,
      isSecure: true,
      isSameSite: false,
    } : {
      isHttpOnly: false,
      isSecure: false,
      isSameSite: false,
    };

    // Hapijs server creation
    this.server = hapi.server(serverOptions);

    this.server.register(h2o2).catch(err => err && this.serverlessLog(err));

    // Enable CORS preflight response
    this.server.ext('onPreResponse', (request, h) => {
      if (request.headers.origin) {
        const response = request.response.isBoom ? request.response.output : request.response;

        response.headers['access-control-allow-origin'] = request.headers.origin;
        response.headers['access-control-allow-credentials'] = 'true';

        if (request.method === 'options') {
          response.statusCode = 200;
          response.headers['access-control-expose-headers'] = 'content-type, content-length, etag';
          response.headers['access-control-max-age'] = 60 * 10;

          if (request.headers['access-control-request-headers']) {
            response.headers['access-control-allow-headers'] = request.headers['access-control-request-headers'];
          }

          if (request.headers['access-control-request-method']) {
            response.headers['access-control-allow-methods'] = request.headers['access-control-request-method'];
          }
        }
      }

      return h.continue;
    });
  }

  _createWebSocket() {
    // Hapijs server creation
    this.wsServer = new Hapi.Server({
      connections: {
        router: {
          stripTrailingSlash: !this.options.preserveTrailingSlash, // removes trailing slashes on incoming paths.
        },
      },
    });

    this.wsServer.register(h2o2, err => err && this.serverlessLog(err));

    const connectionOptions = {
      host: this.options.host,
      port: this.options.port + 1,
    };

    const httpsDir = this.options.httpsProtocol;

    // HTTPS support
    if (typeof httpsDir === 'string' && httpsDir.length > 0) {
      connectionOptions.tls = {
        key: fs.readFileSync(path.resolve(httpsDir, 'key.pem'), 'ascii'),
        cert: fs.readFileSync(path.resolve(httpsDir, 'cert.pem'), 'ascii'),
      };
    }

    connectionOptions.state = this.options.enforceSecureCookies ? {
      isHttpOnly: true,
      isSecure: true,
      isSameSite: false,
    } : {
      isHttpOnly: false,
      isSecure: false,
      isSameSite: false,
    };

    // Passes the configuration object to the server
    this.wsServer.connection(connectionOptions);

    // Enable CORS preflight response
    this.wsServer.ext('onPreResponse', corsHeaders);
    this.wsServer.register(require('hapi-plugin-websocket'), err => err && this.serverlessLog(err));

    const doAction = (ws, connectionId, name, event, context, doDeafultAction/* , onError */) => {
      let action = this.wsActions[name];
      if (!action && doDeafultAction) action = this.wsActions.$default;
      if (!action) return;
      action.handler(event, context, () => {}).catch(() => { 
        if (ws.readyState === /* OPEN */1) ws.send(JSON.stringify({ message:'Internal server error', connectionId, requestId:'1234567890' })); 
      });
    };

    const createRequestContext = (action, eventType, connection) => {
      const now = new Date();
      const months = ['January', 'February', 'March', 'April', 'May', 'June', 'July', 'August', 'September', 'October', 'November', 'December'];
      const requestContext = { 
        routeKey: action,
        messageId: `${utils.randomId()}`,
        eventType,
        extendedRequestId: `${utils.randomId()}`,
        requestTime: `${now.getUTCDate()}/${months[now.getUTCMonth()]}/${now.getUTCFullYear()}:${now.getUTCHours()}:${now.getUTCMinutes()}:${now.getSeconds()} +0000`,
        messageDirection: 'IN',
        stage: 'local',
        connectedAt: connection.connectionTime,
        requestTimeEpoch: now.getTime(),
        identity:
          { cognitoIdentityPoolId: null,
            cognitoIdentityId: null,
            principalOrgId: null,
            cognitoAuthenticationType: null,
            userArn: null,
            userAgent: null,
            accountId: null,
            caller: null,
            sourceIp: '127.0.0.1',
            accessKey: null,
            cognitoAuthenticationProvider: null,
            user: null },
        requestId: `${utils.randomId()}`,
        domainName: 'localhost',
        connectionId:connection.connectionId,
        apiId: 'private', 
      };
      
      return requestContext;
    };

    const createEvent = (action, eventType, connection, payload) => {
      const event = { 
        requestContext: createRequestContext(action, eventType, connection),
        body: JSON.stringify(payload),
        isBase64Encoded: false,
        apiGatewayUrl: `http${this.options.httpsProtocol ? 's' : ''}://${this.options.host}:${this.options.port + 1}`,
      };
      
      return event;
    };

    const createConnectEvent = (action, eventType, connection) => {
      const headers = { 
        Host: 'localhost',
        'Sec-WebSocket-Extensions': 'permessage-deflate; client_max_window_bits',
        'Sec-WebSocket-Key': `${utils.randomId()}`,
        'Sec-WebSocket-Version': '13',
        'X-Amzn-Trace-Id': `Root=${utils.randomId()}`,
        'X-Forwarded-For': '127.0.0.1',
        'X-Forwarded-Port': `${this.options.port + 1}`,
        'X-Forwarded-Proto': `http${this.options.httpsProtocol ? 's' : ''}`, 
      };
      const multiValueHeaders = { ...headers };
      Object.keys(multiValueHeaders).map(key => multiValueHeaders[key] = [multiValueHeaders[key]]);
      const event = { 
        headers,
        multiValueHeaders,
        requestContext: createRequestContext(action, eventType, connection),
        apiGatewayUrl: `http${this.options.httpsProtocol ? 's' : ''}://${this.options.host}:${this.options.port + 1}`,
        isBase64Encoded: false,
      };
        
      return event;
    };

    const createDisconnectEvent = (action, eventType, connection) => {
      const headers = { 
        Host: 'localhost',
        'x-api-key': '',
        'x-restapi': '',
      };
      const multiValueHeaders = { ...headers };
      Object.keys(multiValueHeaders).map(key => multiValueHeaders[key] = [multiValueHeaders[key]]);
      const event = { 
        headers,
        multiValueHeaders,
        requestContext: createRequestContext(action, eventType, connection),
        apiGatewayUrl: `http${this.options.httpsProtocol ? 's' : ''}://${this.options.host}:${this.options.port + 1}`,
        isBase64Encoded: false,
      };
        
      return event;
    };

    const createContext = action => {
      const context = {
        awsRequestId: `offline_awsRequestId_for_${action}`,
        callbackWaitsForEmptyEventLoop: true,
        functionName: action,
        functionVersion: '$LATEST',
        invokedFunctionArn: `offline_invokedFunctionArn_for_${action}`,
        invokeid: `offline_invokeid_for_${action}`,
        logGroupName: `offline_logGroupName_for_${action}`,
        logStreamName: `offline_logStreamName_for_${action}`,
        memoryLimitInMB: '1024',
      };

      return context;
    };
    
    this.wsServer.route({
      method: 'POST', 
      path: '/',
      config: {
        payload: { output: 'data', parse: true, allow: 'application/json' },
        plugins: {
          websocket: {
            only: true,
            initially: true,
            connect: ({ ws, req }) => {
              const parseQuery = queryString => {
                const query = {}; const parts = queryString.split('?');
                if (parts.length < 2) return {};
                const pairs = parts[1].split('&');
                pairs.forEach(pair => {
                  const kv = pair.split('=');
                  query[decodeURIComponent(kv[0])] = decodeURIComponent(kv[1] || '');
                });

                return query;
              };

              const queryStringParameters = parseQuery(req.url);
              const connection = { connectionId:utils.randomId(), connectionTime:Date.now() };
              this.clients.set(ws, connection);
              let event = createConnectEvent('$connect', 'CONNECT', connection);
              if (Object.keys(queryStringParameters).length > 0) event = { queryStringParameters, ...event };
              const context = createContext('$connect');

              doAction(ws, connection.connectionId, '$connect', event, context);
            },
            disconnect: ({ ws }) => {
              const connection = this.clients.get(ws);
              this.clients.delete(ws);
              const event = createDisconnectEvent('$disconnect', 'DISCONNECT', connection);
              const context = createContext('$disconnect');

              doAction(ws, connection.connectionId, '$disconnect', event, context);
            },
          },
        },
      },
      handler: request /* , reply */ => {
        const { initially, ws } = request.websocket();
        if (!request.payload || initially) return;
        const connection = this.clients.get(ws);
        const action = request.payload.action || '$default';
        const event = createEvent(action, 'MESSAGE', connection, request.payload);
        const context = createContext(action);
        doAction(ws, connection.connectionId, action, event, context, true);
      },
    });
    this.wsServer.route({
      method: 'GET',
      path: '/{path*}',
      handler: (request, reply) => {
        const response = reply.response().hold();
        response.statusCode = 426;
        response.send();
      },
    });
    this.wsServer.route({
      method: 'POST',
      path: '/@connections/{connectionId}',
      config: { payload: { parse: false } },
      handler: (request, reply) => {
        const getByConnectionId = (map, searchValue) => {
          for (const [key, connection] of map.entries()) {
            if (connection.connectionId === searchValue) return key;
          }

          return undefined;
        };
        
        const response = reply.response().hold();
        const ws = getByConnectionId(this.clients, request.params.connectionId);
        if (!ws) {
          response.statusCode = 410;
          response.send();

          return;
        }
        if (!request.payload) return;
        ws.send(request.payload.toString());
        response.send();
      },
    });
  }

  _createWsAction(fun, funName, servicePath, funOptions, event) {
    let handler; // The lambda function
    Object.assign(process.env, this.originalEnvironment);

    try {
      if (this.options.noEnvironment) {
        // This evict errors in server when we use aws services like ssm
        const baseEnvironment = {
          AWS_REGION: 'dev',
        };
        if (!process.env.AWS_PROFILE) {
          baseEnvironment.AWS_ACCESS_KEY_ID = 'dev';
          baseEnvironment.AWS_SECRET_ACCESS_KEY = 'dev';
        }

        process.env = Object.assign(baseEnvironment, process.env);
      }
      else {
        Object.assign(
          process.env,
          { AWS_REGION: this.service.provider.region },
          this.service.provider.environment,
          this.service.functions[funName].environment
        );
      }
      process.env._HANDLER = fun.handler;
      handler = functionHelper.createHandler(funOptions, this.options);
    }
    catch (err) {
      return this.serverlessLog(`Error while loading ${funName}`, err);
    }

    const actionName = event.websocket.route;
    const action = { funName, fun, funOptions, servicePath, handler };
    this.wsActions[actionName] = action;
    this.serverlessLog(`Action '${event.websocket.route}'`);
  }

  _createRoutes() {
    let serviceRuntime = this.service.provider.runtime;
    const defaultContentType = 'application/json';
    const apiKeys = this.service.provider.apiKeys;
    const protectedRoutes = [];

    if (!serviceRuntime) {
      throw new Error('Missing required property "runtime" for provider.');
    }

    if (typeof serviceRuntime !== 'string') {
      throw new Error('Provider configuration property "runtime" wasn\'t a string.');
    }

    if (serviceRuntime === 'provided') {
      if (this.options.providedRuntime) {
        serviceRuntime = this.options.providedRuntime;
      }
      else {
        throw new Error('Runtime "provided" is unsupported. Please add a --providedRuntime CLI option.');
      }
    }

    if (!(serviceRuntime.startsWith('nodejs') || serviceRuntime.startsWith('python') || serviceRuntime.startsWith('ruby'))) {
      this.printBlankLine();
      this.serverlessLog(`Warning: found unsupported runtime '${serviceRuntime}'`);

      return;
    }

    // for simple API Key authentication model
    if (apiKeys) {
      this.serverlessLog(`Key with token: ${this.options.apiKey}`);

      if (this.options.noAuth) {
        this.serverlessLog('Authorizers are turned off. You do not need to use x-api-key header.');
      }
      else {
        this.serverlessLog('Remember to use x-api-key on the request headers');
      }
    }

    Object.keys(this.service.functions).forEach(key => {

      const fun = this.service.getFunction(key);
      const funName = key;
      const servicePath = path.join(this.serverless.config.servicePath, this.options.location);
      const funOptions = functionHelper.getFunctionOptions(fun, key, servicePath, serviceRuntime);

      debugLog(`funOptions ${JSON.stringify(funOptions, null, 2)} `);
      this.printBlankLine();
      debugLog(funName, 'runtime', serviceRuntime);
      this.serverlessLog(`Routes for ${funName}:`);

      // Adds a route for each http endpoint
      // eslint-disable-next-line
      (fun.events && fun.events.length || this.serverlessLog('(none)')) && fun.events.forEach(event => {
        if (event.websocket) {
          this._createWsAction(fun, funName, servicePath, funOptions, event);
          
          return;
        }
        if (!event.http) return this.serverlessLog('(none)');

        // Handle Simple http setup, ex. - http: GET users/index
        if (typeof event.http === 'string') {
          const split = event.http.split(' ');
          event.http = {
            path: split[1],
            method: split[0],
          };
        }

        // generate an enpoint via the endpoint class
        const endpoint = new Endpoint(event.http, funOptions).generate();

        const integration = endpoint.integration || 'lambda-proxy';
        const requestBodyValidationModel = (['lambda', 'lambda-proxy'].includes(integration)
          ? requestBodyValidator.getModel(this.service.custom, event.http, this.serverlessLog)
          : null);
        const epath = endpoint.path;
        const method = endpoint.method.toUpperCase();
        const requestTemplates = endpoint.requestTemplates;

        // Prefix must start and end with '/' BUT path must not end with '/'
        let fullPath = this.options.prefix + (epath.startsWith('/') ? epath.slice(1) : epath);
        if (fullPath !== '/' && fullPath.endsWith('/')) fullPath = fullPath.slice(0, -1);
        fullPath = fullPath.replace(/\+}/g, '*}');

        if (event.http.private) {
          protectedRoutes.push(`${method}#${fullPath}`);
        }

        this.serverlessLog(`${method} ${fullPath}${requestBodyValidationModel && !this.options.disableModelValidation ? ` - request body will be validated against ${requestBodyValidationModel.name}` : ''}`);

        // If the endpoint has an authorization function, create an authStrategy for the route
        const authStrategyName = this.options.noAuth ? null : this._configureAuthorization(endpoint, funName, method, epath, servicePath, serviceRuntime);

        let cors = null;
        if (endpoint.cors) {
          cors = {
            origin: endpoint.cors.origins || this.options.corsConfig.origin,
            headers: endpoint.cors.headers || this.options.corsConfig.headers,
            credentials: endpoint.cors.credentials || this.options.corsConfig.credentials,
            exposedHeaders: this.options.corsConfig.exposedHeaders,
          };
        }

        // Route creation
        const routeMethod = method === 'ANY' ? '*' : method;

        const state = this.options.disableCookieValidation ? {
          parse: false,
          failAction: 'ignore',
        } : {
          parse: true,
          failAction: 'error',
        };

        const routeConfig = {
          cors,
          auth: authStrategyName,
          timeout: { socket: false },
          state,
        };

        // skip HEAD routes as hapi will fail with 'Method name not allowed: HEAD ...'
        // for more details, check https://github.com/dherault/serverless-offline/issues/204
        if (routeMethod === 'HEAD') {
          this.serverlessLog('HEAD method event detected. Skipping HAPI server route mapping ...');

          return;
        }

        if (routeMethod !== 'HEAD' && routeMethod !== 'GET') {
          // maxBytes: Increase request size from 1MB default limit to 10MB.
          // Cf AWS API GW payload limits.
          routeConfig.payload = { parse: false, maxBytes: 1024 * 1024 * 10 };
        }

        this.server.route({
          method: routeMethod,
          path: fullPath,
          config: routeConfig,
          handler: (request, h) => { // Here we go
            // Payload processing
            const encoding = utils.detectEncoding(request);

            request.payload = request.payload && request.payload.toString(encoding);
            request.rawPayload = request.payload;

            // Headers processing
            // Hapi lowercases the headers whereas AWS does not
            // so we recreate a custom headers object from the raw request
            const headersArray = request.raw.req.rawHeaders;

            // During tests, `server.inject` uses *shot*, a package
            // for performing injections that does not entirely mimick
            // Hapi's usual request object. rawHeaders are then missing
            // Hence the fallback for testing

            // Normal usage
            if (headersArray) {
              request.unprocessedHeaders = {};
              request.multiValueHeaders = {};

              for (let i = 0; i < headersArray.length; i += 2) {
                request.unprocessedHeaders[headersArray[i]] = headersArray[i + 1];
                request.multiValueHeaders[headersArray[i]] = (request.multiValueHeaders[headersArray[i]] || []).concat(headersArray[i + 1]);
              }
            }
            // Lib testing
            else {
              request.unprocessedHeaders = request.headers;
            }

            // Incomming request message
            this.printBlankLine();
            this.serverlessLog(`${method} ${request.path} (λ: ${funName})`);

            // Check for APIKey
            if ((protectedRoutes.includes(`${routeMethod}#${fullPath}`) || protectedRoutes.includes(`ANY#${fullPath}`)) && !this.options.noAuth) {
              const errorResponse = () => h.response({ message: 'Forbidden' }).code(403).type('application/json').header('x-amzn-ErrorType', 'ForbiddenException');

              if ('x-api-key' in request.headers) {
                const requestToken = request.headers['x-api-key'];
                if (requestToken !== this.options.apiKey) {
                  debugLog(`Method ${method} of function ${funName} token ${requestToken} not valid`);

                  return errorResponse();
                }
              }
              else if (request.auth && request.auth.credentials && 'usageIdentifierKey' in request.auth.credentials) {
                const usageIdentifierKey = request.auth.credentials.usageIdentifierKey;
                if (usageIdentifierKey !== this.options.apiKey) {
                  debugLog(`Method ${method} of function ${funName} token ${usageIdentifierKey} not valid`);

                  return errorResponse();
                }
              }
              else {
                debugLog(`Missing x-api-key on private function ${funName}`);

                return errorResponse();
              }
            }
            // Shared mutable state is the root of all evil they say
            const requestId = utils.randomId();
            this.requests[requestId] = { done: false };
            this.currentRequestId = requestId;

            const response = h.response();
            const contentType = request.mime || defaultContentType;

            // default request template to '' if we don't have a definition pushed in from serverless or endpoint
            const requestTemplate = typeof requestTemplates !== 'undefined' && integration === 'lambda' ? requestTemplates[contentType] : '';

            // https://hapijs.com/api#route-configuration doesn't seem to support selectively parsing
            // so we have to do it ourselves
            const contentTypesThatRequirePayloadParsing = ['application/json', 'application/vnd.api+json'];
            if (contentTypesThatRequirePayloadParsing.includes(contentType) && request.payload && request.payload.length > 1) {
              try {
                request.payload = JSON.parse(request.payload);
              }
              catch (err) {
                debugLog('error in converting request.payload to JSON:', err);
              }
            }

            debugLog('requestId:', requestId);
            debugLog('contentType:', contentType);
            debugLog('requestTemplate:', requestTemplate);
            debugLog('payload:', request.payload);

            /* HANDLER LAZY LOADING */

            let handler; // The lambda function
            Object.assign(process.env, this.originalEnvironment);

            try {
              if (this.options.noEnvironment) {
                // This evict errors in server when we use aws services like ssm
                const baseEnvironment = {
                  AWS_REGION: 'dev',
                };
                if (!process.env.AWS_PROFILE) {
                  baseEnvironment.AWS_ACCESS_KEY_ID = 'dev';
                  baseEnvironment.AWS_SECRET_ACCESS_KEY = 'dev';
                }

                process.env = Object.assign(baseEnvironment, process.env);
              }
              else {
                Object.assign(
                  process.env,
                  { AWS_REGION: this.service.provider.region },
                  this.service.provider.environment,
                  this.service.functions[key].environment
                );
              }
              process.env._HANDLER = fun.handler;
              handler = functionHelper.createHandler(funOptions, this.options);
            }
            catch (err) {
              return this._reply500(response, `Error while loading ${funName}`, err);
            }

            /* REQUEST TEMPLATE PROCESSING (event population) */

            let event = {};

            if (integration === 'lambda') {
              if (requestTemplate) {
                try {
                  debugLog('_____ REQUEST TEMPLATE PROCESSING _____');
                  // Velocity templating language parsing
                  const velocityContext = createVelocityContext(request, this.velocityContextOptions, request.payload || {});
                  event = renderVelocityTemplateObject(requestTemplate, velocityContext);
                }
                catch (err) {
                  return this._reply500(response, `Error while parsing template "${contentType}" for ${funName}`, err);
                }
              }
              else if (typeof request.payload === 'object') {
                event = request.payload || {};
              }
            }
            else if (integration === 'lambda-proxy') {
              event = createLambdaProxyContext(request, this.options, this.velocityContextOptions.stageVariables);
            }

            event.isOffline = true;

            if (this.serverless.service.custom && this.serverless.service.custom.stageVariables) {
              event.stageVariables = this.serverless.service.custom.stageVariables;
            }
            else if (integration !== 'lambda-proxy') {
              event.stageVariables = {};
            }

            debugLog('event:', event);

            return new Promise(resolve => {
              // We create the context, its callback (context.done/succeed/fail) will send the HTTP response
              const lambdaContext = createLambdaContext(fun, this.service.provider, (err, data, fromPromise) => {
                // Everything in this block happens once the lambda function has resolved
                debugLog('_____ HANDLER RESOLVED _____');

                // User should not call context.done twice
                if (this.requests[requestId].done) {
                  this.printBlankLine();
                  const warning = fromPromise
                    ? `Warning: handler '${funName}' returned a promise and also uses a callback!\nThis is problematic and might cause issues in your lambda.`
                    : `Warning: context.done called twice within handler '${funName}'!`;
                  this.serverlessLog(warning);
                  debugLog('requestId:', requestId);

                  return;
                }

                this.requests[requestId].done = true;

                let result = data;
                let responseName = 'default';
                const responseContentType = endpoint.responseContentType;
                const contentHandling = endpoint.contentHandling;

                /* RESPONSE SELECTION (among endpoint's possible responses) */

                // Failure handling
                let errorStatusCode = 0;
                if (err) {
                  // Since the --useSeparateProcesses option loads the handler in
                  // a separate process and serverless-offline communicates with it
                  // over IPC, we are unable to catch JavaScript unhandledException errors
                  // when the handler code contains bad JavaScript. Instead, we "catch"
                  // it here and reply in the same way that we would have above when
                  // we lazy-load the non-IPC handler function.
                  if (this.options.useSeparateProcesses && err.ipcException) {
                    return resolve(this._reply500(response, `Error while loading ${funName}`, err));
                  }

                  const errorMessage = (err.message || err).toString();

                  const re = /\[(\d{3})]/;
                  const found = errorMessage.match(re);
                  if (found && found.length > 1) {
                    errorStatusCode = found[1];
                  }
                  else {
                    errorStatusCode = '500';
                  }

                  // Mocks Lambda errors
                  result = {
                    errorMessage,
                    errorType: err.constructor.name,
                    stackTrace: this._getArrayStackTrace(err.stack),
                  };

                  this.serverlessLog(`Failure: ${errorMessage}`);

                  if (result.stackTrace) {
                    debugLog(result.stackTrace.join('\n  '));
                  }

                  for (const key in endpoint.responses) {
                    if (key !== 'default' && errorMessage.match(`^${endpoint.responses[key].selectionPattern || key}$`)) {
                      responseName = key;
                      break;
                    }
                  }
                }

                debugLog(`Using response '${responseName}'`);
                const chosenResponse = endpoint.responses[responseName];

                /* RESPONSE PARAMETERS PROCCESSING */

                const responseParameters = chosenResponse.responseParameters;

                if (responseParameters) {

                  const responseParametersKeys = Object.keys(responseParameters);

                  debugLog('_____ RESPONSE PARAMETERS PROCCESSING _____');
                  debugLog(`Found ${responseParametersKeys.length} responseParameters for '${responseName}' response`);

                  responseParametersKeys.forEach(key => {

                    // responseParameters use the following shape: "key": "value"
                    const value = responseParameters[key];
                    const keyArray = key.split('.'); // eg: "method.response.header.location"
                    const valueArray = value.split('.'); // eg: "integration.response.body.redirect.url"

                    debugLog(`Processing responseParameter "${key}": "${value}"`);

                    // For now the plugin only supports modifying headers
                    if (key.startsWith('method.response.header') && keyArray[3]) {

                      const headerName = keyArray.slice(3).join('.');
                      let headerValue;
                      debugLog('Found header in left-hand:', headerName);

                      if (value.startsWith('integration.response')) {
                        if (valueArray[2] === 'body') {

                          debugLog('Found body in right-hand');
                          headerValue = (valueArray[3] ? jsonPath(result, valueArray.slice(3).join('.')) : result).toString();

                        }
                        else {
                          this.printBlankLine();
                          this.serverlessLog(`Warning: while processing responseParameter "${key}": "${value}"`);
                          this.serverlessLog(`Offline plugin only supports "integration.response.body[.JSON_path]" right-hand responseParameter. Found "${value}" instead. Skipping.`);
                          this.logPluginIssue();
                          this.printBlankLine();
                        }
                      }
                      else {
                        headerValue = value.match(/^'.*'$/) ? value.slice(1, -1) : value; // See #34
                      }
                      // Applies the header;
                      debugLog(`Will assign "${headerValue}" to header "${headerName}"`);
                      response.header(headerName, headerValue);

                    }
                    else {
                      this.printBlankLine();
                      this.serverlessLog(`Warning: while processing responseParameter "${key}": "${value}"`);
                      this.serverlessLog(`Offline plugin only supports "method.response.header.PARAM_NAME" left-hand responseParameter. Found "${key}" instead. Skipping.`);
                      this.logPluginIssue();
                      this.printBlankLine();
                    }
                  });
                }

                let statusCode = 200;

                if (integration === 'lambda') {

                  const endpointResponseHeaders = (endpoint.response && endpoint.response.headers) || {};

                  Object.keys(endpointResponseHeaders)
                    .filter(key => typeof endpointResponseHeaders[key] === 'string' && /^'.*?'$/.test(endpointResponseHeaders[key]))
                    .forEach(key => response.header(key, endpointResponseHeaders[key].slice(1, endpointResponseHeaders[key].length - 1)));

                  /* LAMBDA INTEGRATION RESPONSE TEMPLATE PROCCESSING */

                  // If there is a responseTemplate, we apply it to the result
                  const responseTemplates = chosenResponse.responseTemplates;

                  if (typeof responseTemplates === 'object') {
                    const responseTemplatesKeys = Object.keys(responseTemplates);

                    if (responseTemplatesKeys.length) {

                      // BAD IMPLEMENTATION: first key in responseTemplates
                      const responseTemplate = responseTemplates[responseContentType];

                      if (responseTemplate && responseTemplate !== '\n') {

                        debugLog('_____ RESPONSE TEMPLATE PROCCESSING _____');
                        debugLog(`Using responseTemplate '${responseContentType}'`);

                        try {
                          const reponseContext = createVelocityContext(request, this.velocityContextOptions, result);
                          result = renderVelocityTemplateObject({ root: responseTemplate }, reponseContext).root;
                        }
                        catch (error) {
                          this.serverlessLog(`Error while parsing responseTemplate '${responseContentType}' for lambda ${funName}:`);
                          console.log(error.stack);
                        }
                      }
                    }
                  }

                  /* LAMBDA INTEGRATION HAPIJS RESPONSE CONFIGURATION */

                  statusCode = errorStatusCode !== 0 ? errorStatusCode : (chosenResponse.statusCode || 200);

                  if (!chosenResponse.statusCode) {
                    this.printBlankLine();
                    this.serverlessLog(`Warning: No statusCode found for response "${responseName}".`);
                  }

                  response.header('Content-Type', responseContentType, {
                    override: false, // Maybe a responseParameter set it already. See #34
                  });

                  response.statusCode = statusCode;

                  if (contentHandling === 'CONVERT_TO_BINARY') {
                    response.encoding = 'binary';
                    response.source = Buffer.from(result, 'base64');
                    response.variety = 'buffer';
                  }
                  else {
                    if (result && result.body && typeof result.body !== 'string') {
                      return this._reply500(response, 'According to the API Gateway specs, the body content must be stringified. Check your Lambda response and make sure you are invoking JSON.stringify(YOUR_CONTENT) on your body object', {});
                    }
                    response.source = result;
                  }
                }
                else if (integration === 'lambda-proxy') {

                  /* LAMBDA PROXY INTEGRATION HAPIJS RESPONSE CONFIGURATION */

                  response.statusCode = statusCode = result.statusCode || 200;

                  const headers = {};
                  if (result.headers) {
                    Object.keys(result.headers).forEach(header => {
                      headers[header] = (headers[header] || []).concat(result.headers[header]);
                    });
                  }
                  if (result.multiValueHeaders) {
                    Object.keys(result.multiValueHeaders).forEach(header => {
                      headers[header] = (headers[header] || []).concat(result.multiValueHeaders[header]);
                    });
                  }

                  debugLog('headers', headers);

                  Object.keys(headers).forEach(header => {
                    if (header.toLowerCase() === 'set-cookie') {
                      headers[header].forEach(headerValue => {
                        const cookieName = headerValue.slice(0, headerValue.indexOf('='));
                        const cookieValue = headerValue.slice(headerValue.indexOf('=') + 1);
                        h.state(cookieName, cookieValue, { encoding: 'none', strictHeader: false });
                      });
                    }
                    else {
                      headers[header].forEach(headerValue => {
                        // it looks like Hapi doesn't support multiple headers with the same name,
                        // appending values is the closest we can come to the AWS behavior.
                        response.header(header, headerValue, { append: true });
                      });
                    }
                  });

                  response.header('Content-Type', 'application/json', { override: false, duplicate: false });

                  if (typeof result.body !== 'undefined') {
                    if (result.isBase64Encoded) {
                      response.encoding = 'binary';
                      response.source = Buffer.from(result.body, 'base64');
                      response.variety = 'buffer';
                    }
                    else {
                      if (result.body && typeof result.body !== 'string') {
                        return this._reply500(response, 'According to the API Gateway specs, the body content must be stringified. Check your Lambda response and make sure you are invoking JSON.stringify(YOUR_CONTENT) on your body object', {});
                      }
                      response.source = result.body;
                    }
                  }
                }

                // Log response
                let whatToLog = result;

                try {
                  whatToLog = JSON.stringify(result);
                }
                catch (error) {
                  // nothing
                }
                finally {
                  if (this.options.printOutput) this.serverlessLog(err ? `Replying ${statusCode}` : `[${statusCode}] ${whatToLog}`);
                  debugLog('requestId:', requestId);
                }

                // Bon voyage!
                resolve(response);
              });

              // Now we are outside of createLambdaContext, so this happens before the handler gets called:

              // We cannot use Hapijs's timeout feature because the logic above can take a significant time, so we implement it ourselves
              this.requests[requestId].timeout = this.options.noTimeout ? null : setTimeout(
                this._replyTimeout.bind(this, response, resolve, funName, funOptions.funTimeout, requestId),
                funOptions.funTimeout
              );

              // If request body validation is enabled, validate body against the request model.
              if (requestBodyValidationModel && !this.options.disableModelValidation) {
                try {
                  requestBodyValidator.validate(requestBodyValidationModel, event.body);
                }
                catch (error) {
                  // When request body validation fails, APIG will return back 400 as detailed in:
                  // https://docs.aws.amazon.com/apigateway/latest/developerguide/api-gateway-method-request-validation.html
                  return resolve(this._replyError(400, response, `Invalid request body for '${funName}' handler`, error));
                }
              }

              // Finally we call the handler
              debugLog('_____ CALLING HANDLER _____');

              const cleanup = () => {
                this._clearTimeout(requestId);
                delete this.requests[requestId];
              };

              let x;
              try {
                x = handler(event, lambdaContext, (err, result) => {
                  setTimeout(cleanup, 0);

                  return lambdaContext.done(err, result);
                });

                // Promise support
                if (!this.requests[requestId].done) {
                  if (x && typeof x.then === 'function' && typeof x.catch === 'function') x.then(lambdaContext.succeed).catch(lambdaContext.fail).then(cleanup, cleanup);
                  else if (x instanceof Error) lambdaContext.fail(x);
                }
              }
              catch (error) {
                cleanup();

                return resolve(this._reply500(response, `Uncaught error in your '${funName}' handler`, error));
              }
            });
          },
        });
      });
    });
  }

  _extractAuthFunctionName(endpoint) {
    const result = authFunctionNameExtractor(endpoint, this.serverlessLog);

    return result.unsupportedAuth ? null : result.authorizerName;
  }

  _configureAuthorization(endpoint, funName, method, epath, servicePath, serviceRuntime) {
    if (!endpoint.authorizer) {
      return null;
    }

    const authFunctionName = this._extractAuthFunctionName(endpoint);

    if (!authFunctionName) {
      return null;
    }

    this.serverlessLog(`Configuring Authorization: ${endpoint.path} ${authFunctionName}`);

    const authFunction = this.service.getFunction(authFunctionName);

    if (!authFunction) return this.serverlessLog(`WARNING: Authorization function ${authFunctionName} does not exist`);

    const authorizerOptions = {
      resultTtlInSeconds: '300',
      identitySource: 'method.request.header.Authorization',
      identityValidationExpression: '(.*)',
    };

    if (typeof endpoint.authorizer === 'string') {
      authorizerOptions.name = authFunctionName;
    }
    else {
      Object.assign(authorizerOptions, endpoint.authorizer);
    }

    // Create a unique scheme per endpoint
    // This allows the methodArn on the event property to be set appropriately
    const authKey = `${funName}-${authFunctionName}-${method}-${epath}`;
    const authSchemeName = `scheme-${authKey}`;
    const authStrategyName = `strategy-${authKey}`; // set strategy name for the route config

    debugLog(`Creating Authorization scheme for ${authKey}`);

    // Create the Auth Scheme for the endpoint
    const scheme = createAuthScheme(
      authFunction,
      authorizerOptions,
      authFunctionName,
      epath,
      this.options,
      this.serverlessLog,
      servicePath,
      serviceRuntime,
      this.serverless
    );

    // Set the auth scheme and strategy on the server
    this.server.auth.scheme(authSchemeName, scheme);
    this.server.auth.strategy(authStrategyName, authSchemeName);

    return authStrategyName;
  }

  // All done, we can listen to incomming requests
  async _listen() {
<<<<<<< HEAD
    await new Promise((resolve, reject) => {
      this.server.start(err => {
        if (err) return reject(err);
=======
    try {
      await this.server.start();
    }
    catch (e) {
      console.error('Unexpected error while starting serverless-offline server:', e);
      process.exit(1);
    }
>>>>>>> f83e2b18

    this.printBlankLine();
    this.serverlessLog(`Offline listening on http${this.options.httpsProtocol ? 's' : ''}://${this.options.host}:${this.options.port}`);

<<<<<<< HEAD
        resolve(this.server);
      });
    });
    await new Promise((resolve, reject) => {
      this.wsServer.start(err => {
        if (err) return reject(err);

        this.printBlankLine();
        this.serverlessLog(`Offline listening on ws${this.options.httpsProtocol ? 's' : ''}://${this.options.host}:${this.options.port + 1}`);

        this.printBlankLine();
        this.serverlessLog(`Offline listening on http${this.options.httpsProtocol ? 's' : ''}://${this.options.host}:${this.options.port + 1}/@connections/{connectionId}`);
        
        resolve(this.wsServer);
      });
    });

=======
>>>>>>> f83e2b18
    return this.server;
  }

  end() {
    this.serverlessLog('Halting offline server');
    functionHelper.cleanup();
    this.server.stop({ timeout: 5000 })
      .then(() => process.exit(this.exitCode));
  }

  // Bad news
  _replyError(responseCode, response, message, err) {
    const stackTrace = this._getArrayStackTrace(err.stack);

    this.serverlessLog(message);
    if (stackTrace && stackTrace.length > 0) {
      console.log(stackTrace);
    }
    else {
      console.log(err);
    }

    response.header('Content-Type', 'application/json');

    /* eslint-disable no-param-reassign */
    response.statusCode = responseCode;
    response.source = {
      errorMessage: message,
      errorType: err.constructor.name,
      stackTrace,
      offlineInfo: 'If you believe this is an issue with the plugin please submit it, thanks. https://github.com/dherault/serverless-offline/issues',
    };
    /* eslint-enable no-param-reassign */
    this.serverlessLog('Replying error in handler');

    return response;
  }

  _reply500(response, message, err) {
    // APIG replies 200 by default on failures
    return this._replyError(200, response, message, err);
  }

  _replyTimeout(response, resolve, funName, funTimeout, requestId) {
    if (this.currentRequestId !== requestId) return;

    this.serverlessLog(`Replying timeout after ${funTimeout}ms`);
    /* eslint-disable no-param-reassign */
    response.statusCode = 503;
    response.source = `[Serverless-Offline] Your λ handler '${funName}' timed out after ${funTimeout}ms.`;
    /* eslint-enable no-param-reassign */
    resolve(response);
  }

  _clearTimeout(requestId) {
    const { timeout } = this.requests[requestId];
    clearTimeout(timeout);
  }

  _createResourceRoutes() {
    if (!this.options.resourceRoutes) return true;
    const resourceRoutesOptions = this.options.resourceRoutes;
    const resourceRoutes = parseResources(this.service.resources);

    if (!resourceRoutes || !Object.keys(resourceRoutes).length) return true;

    this.printBlankLine();
    this.serverlessLog('Routes defined in resources:');

    Object.keys(resourceRoutes).forEach(methodId => {
      const resourceRoutesObj = resourceRoutes[methodId];
      const path = resourceRoutesObj.path;
      const method = resourceRoutesObj.method;
      const isProxy = resourceRoutesObj.isProxy;
      const proxyUri = resourceRoutesObj.proxyUri;
      const pathResource = resourceRoutesObj.pathResource;

      if (!isProxy) {
        return this.serverlessLog(`WARNING: Only HTTP_PROXY is supported. Path '${pathResource}' is ignored.`);
      }
      if (!path) {
        return this.serverlessLog(`WARNING: Could not resolve path for '${methodId}'.`);
      }

      let fullPath = this.options.prefix + (pathResource.startsWith('/') ? pathResource.slice(1) : pathResource);
      if (fullPath !== '/' && fullPath.endsWith('/')) fullPath = fullPath.slice(0, -1);
      fullPath = fullPath.replace(/\+}/g, '*}');

      const proxyUriOverwrite = resourceRoutesOptions[methodId] || {};
      const proxyUriInUse = proxyUriOverwrite.Uri || proxyUri;

      if (!proxyUriInUse) {
        return this.serverlessLog(`WARNING: Could not load Proxy Uri for '${methodId}'`);
      }

      const routeMethod = method === 'ANY' ? '*' : method;
      const routeConfig = { cors: this.options.corsConfig };

      // skip HEAD routes as hapi will fail with 'Method name not allowed: HEAD ...'
      // for more details, check https://github.com/dherault/serverless-offline/issues/204
      if (routeMethod === 'HEAD') {
        this.serverlessLog('HEAD method event detected. Skipping HAPI server route mapping ...');

        return;
      }

      if (routeMethod !== 'HEAD' && routeMethod !== 'GET') {
        routeConfig.payload = { parse: false };
      }

      this.serverlessLog(`${method} ${fullPath} -> ${proxyUriInUse}`);
      this.server.route({
        method: routeMethod,
        path: fullPath,
        config: routeConfig,
        handler: (request, h) => {
          const params = request.params;
          let resultUri = proxyUriInUse;

          Object.keys(params).forEach(key => {
            resultUri = resultUri.replace(`{${key}}`, params[key]);
          });

          if (request.url.search !== null) {
            resultUri += request.url.search; // search is empty string by default
          }

          this.serverlessLog(`PROXY ${request.method} ${request.url.path} -> ${resultUri}`);

          return h.proxy({ uri: resultUri, passThrough: true });
        },
      });
    });
  }

  _create404Route() {
    // If a {proxy+} route exists, don't conflict with it
    if (this.server.match('*', '/{p*}')) return;

    this.server.route({
      method: '*',
      path: '/{p*}',
      config: { cors: this.options.corsConfig },
      handler: (request, h) => {
        const response = h.response({
          statusCode: 404,
          error: 'Serverless-offline: route not found.',
          currentRoute: `${request.method} - ${request.path}`,
          existingRoutes: this.server.table()
            .filter(route => route.path !== '/{p*}') // Exclude this (404) route
            .sort((a, b) => a.path <= b.path ? -1 : 1) // Sort by path
            .map(route => `${route.method} - ${route.path}`), // Human-friendly result
        });
        response.statusCode = 404;

        return response;
      },
    });
  }

  _getArrayStackTrace(stack) {
    if (!stack) return null;

    const splittedStack = stack.split('\n');

    return splittedStack.slice(0, splittedStack.findIndex(item => item.match(/server.route.handler.createLambdaContext/))).map(line => line.trim());
  }

  _logAndExit() {
    // eslint-disable-next-line
    console.log.apply(null, arguments);
    process.exit(0);
  }
}

// Serverless exits with code 1 when a promise rejection is unhandled. Not AWS.
// Users can still use their own unhandledRejection event though.
process.removeAllListeners('unhandledRejection');

module.exports = Offline;<|MERGE_RESOLUTION|>--- conflicted
+++ resolved
@@ -1364,11 +1364,6 @@
 
   // All done, we can listen to incomming requests
   async _listen() {
-<<<<<<< HEAD
-    await new Promise((resolve, reject) => {
-      this.server.start(err => {
-        if (err) return reject(err);
-=======
     try {
       await this.server.start();
     }
@@ -1376,12 +1371,10 @@
       console.error('Unexpected error while starting serverless-offline server:', e);
       process.exit(1);
     }
->>>>>>> f83e2b18
 
     this.printBlankLine();
     this.serverlessLog(`Offline listening on http${this.options.httpsProtocol ? 's' : ''}://${this.options.host}:${this.options.port}`);
 
-<<<<<<< HEAD
         resolve(this.server);
       });
     });
@@ -1399,8 +1392,6 @@
       });
     });
 
-=======
->>>>>>> f83e2b18
     return this.server;
   }
 
