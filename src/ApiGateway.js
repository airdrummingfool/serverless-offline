'use strict'

const { readFileSync } = require('fs')
const { join, resolve } = require('path')
const h2o2 = require('@hapi/h2o2')
const { Server } = require('@hapi/hapi')
const authFunctionNameExtractor = require('./authFunctionNameExtractor.js')
const createAuthScheme = require('./createAuthScheme.js')
const createVelocityContext = require('./createVelocityContext.js')
const debugLog = require('./debugLog.js')
const Endpoint = require('./Endpoint.js')
const jsonPath = require('./jsonPath.js')
const LambdaFunction = require('./LambdaFunction.js')
const LambdaProxyIntegrationEvent = require('./LambdaProxyIntegrationEvent.js')
const parseResources = require('./parseResources.js')
const renderVelocityTemplateObject = require('./renderVelocityTemplateObject.js')
const serverlessLog = require('./serverlessLog.js')
const {
  createUniqueId,
  detectEncoding,
  splitHandlerPathAndName,
} = require('./utils/index.js')

const { parse, stringify } = JSON

module.exports = class ApiGateway {
  constructor(serverless, options, velocityContextOptions) {
    this._service = serverless.service
    this._options = options
    this._lastRequestOptions = null
    this._velocityContextOptions = velocityContextOptions
    this._server = null

    this._init()
  }

  _printBlankLine() {
    if (process.env.NODE_ENV !== 'test') {
      console.log()
    }
  }

  _logPluginIssue() {
    serverlessLog(
      'If you think this is an issue with the plugin please submit it, thanks!',
    )
    serverlessLog('https://github.com/dherault/serverless-offline/issues')
  }

  _init() {
    const {
      enforceSecureCookies,
      host,
      httpsProtocol,
      port,
      preserveTrailingSlash,
    } = this._options

    const serverOptions = {
      host,
      port,
      router: {
        // removes trailing slashes on incoming paths
        stripTrailingSlash: !preserveTrailingSlash,
      },
      state: enforceSecureCookies
        ? {
            isHttpOnly: true,
            isSameSite: false,
            isSecure: true,
          }
        : {
            isHttpOnly: false,
            isSameSite: false,
            isSecure: false,
          },
    }

    // HTTPS support
    if (typeof httpsProtocol === 'string' && httpsProtocol.length > 0) {
      serverOptions.tls = {
        cert: readFileSync(resolve(httpsProtocol, 'cert.pem'), 'ascii'),
        key: readFileSync(resolve(httpsProtocol, 'key.pem'), 'ascii'),
      }
    }

    // Hapijs server creation
    this._server = new Server(serverOptions)

    // Enable CORS preflight response
    this._server.ext('onPreResponse', (request, h) => {
      if (request.headers.origin) {
        const response = request.response.isBoom
          ? request.response.output
          : request.response

        response.headers['access-control-allow-origin'] = request.headers.origin
        response.headers['access-control-allow-credentials'] = 'true'

        if (request.method === 'options') {
          response.statusCode = 200
          response.headers['access-control-expose-headers'] =
            'content-type, content-length, etag'
          response.headers['access-control-max-age'] = 60 * 10

          if (request.headers['access-control-request-headers']) {
            response.headers['access-control-allow-headers'] =
              request.headers['access-control-request-headers']
          }

          if (request.headers['access-control-request-method']) {
            response.headers['access-control-allow-methods'] =
              request.headers['access-control-request-method']
          }
        }
      }

      return h.continue
    })
  }

  _extractAuthFunctionName(endpoint) {
    const result = authFunctionNameExtractor(endpoint)

    return result.unsupportedAuth ? null : result.authorizerName
  }

  _configureAuthorization(
    endpoint,
    functionName,
    method,
    epath,
    servicePath,
    serviceRuntime,
  ) {
    if (!endpoint.authorizer) {
      return null
    }

    const authFunctionName = this._extractAuthFunctionName(endpoint)

    if (!authFunctionName) {
      return null
    }

    serverlessLog(
      `Configuring Authorization: ${endpoint.path} ${authFunctionName}`,
    )

    const authFunction = this._service.getFunction(authFunctionName)

    if (!authFunction)
      return serverlessLog(
        `WARNING: Authorization function ${authFunctionName} does not exist`,
      )

    const authorizerOptions = {
      identitySource: 'method.request.header.Authorization',
      identityValidationExpression: '(.*)',
      resultTtlInSeconds: '300',
    }

    if (typeof endpoint.authorizer === 'string') {
      authorizerOptions.name = authFunctionName
    } else {
      Object.assign(authorizerOptions, endpoint.authorizer)
    }

    // Create a unique scheme per endpoint
    // This allows the methodArn on the event property to be set appropriately
    const authKey = `${functionName}-${authFunctionName}-${method}-${epath}`
    const authSchemeName = `scheme-${authKey}`
    const authStrategyName = `strategy-${authKey}` // set strategy name for the route config

    debugLog(`Creating Authorization scheme for ${authKey}`)

    // Create the Auth Scheme for the endpoint
    const scheme = createAuthScheme(
      authFunction,
      authorizerOptions,
      authFunctionName,
      epath,
      this._options,
      servicePath,
      serviceRuntime,
      this._service,
    )

    // Set the auth scheme and strategy on the server
    this._server.auth.scheme(authSchemeName, scheme)
    this._server.auth.strategy(authStrategyName, authSchemeName)

    return authStrategyName
  }

  async registerPlugins() {
    try {
      await this._server.register(h2o2)
    } catch (err) {
      serverlessLog(err)
    }
  }

  // start hapi server
  async start() {
    const { host, httpsProtocol, port } = this._options

    try {
      await this._server.start()
    } catch (e) {
      console.error(
        `Unexpected error while starting serverless-offline server on port ${port}:`,
        e,
      )
      process.exit(1)
    }

    this._printBlankLine()
    serverlessLog(
      `Offline [HTTP] listening on http${
        httpsProtocol ? 's' : ''
      }://${host}:${port}`,
    )
    serverlessLog('Enter "rp" to replay the last request')

    if (process.env.NODE_ENV !== 'test') {
      process.openStdin().addListener('data', (data) => {
        // note: data is an object, and when converted to a string it will
        // end with a linefeed.  so we (rather crudely) account for that
        // with toString() and then trim()
        if (data.toString().trim() === 'rp') {
          this._injectLastRequest()
        }
      })
    }
  }

  // stops the server
  stop(timeout) {
    return this._server.stop({
      timeout,
    })
  }

  createRoutes(
    provider,
    functionName,
    functionObj,
    event,
    servicePath,
    serverlessPath,
    protectedRoutes,
    defaultContentType,
  ) {
    // Handle Simple http setup, ex. - http: GET users/index
    if (typeof event.http === 'string') {
      const [method, path] = event.http.split(' ')
      event.http = { method, path }
    }

    const [handlerPath] = splitHandlerPathAndName(functionObj.handler)
    const endpoint = new Endpoint(event.http, join(servicePath, handlerPath))

    const integration = endpoint.integration || 'lambda-proxy'
    const epath = endpoint.path
    const method = endpoint.method.toUpperCase()
    const { requestTemplates } = endpoint

    // Prefix must start and end with '/' BUT path must not end with '/'
    let fullPath =
      this._options.prefix + (epath.startsWith('/') ? epath.slice(1) : epath)
    if (fullPath !== '/' && fullPath.endsWith('/'))
      fullPath = fullPath.slice(0, -1)
    fullPath = fullPath.replace(/\+}/g, '*}')

    if (event.http.private) {
      protectedRoutes.push(`${method}#${fullPath}`)
    }

    serverlessLog(`${method} ${fullPath}`)

    // If the endpoint has an authorization function, create an authStrategy for the route
    const authStrategyName = this._options.noAuth
      ? null
      : this._configureAuthorization(
          endpoint,
          functionName,
          method,
          epath,
          servicePath,
          provider.runtime,
        )

    let cors = null
    if (endpoint.cors) {
      cors = {
        credentials:
          endpoint.cors.credentials || this._options.corsConfig.credentials,
        exposedHeaders: this._options.corsConfig.exposedHeaders,
        headers: endpoint.cors.headers || this._options.corsConfig.headers,
        origin: endpoint.cors.origins || this._options.corsConfig.origin,
      }
    }

    // Route creation
    const routeMethod = method === 'ANY' ? '*' : method

    const state = this._options.disableCookieValidation
      ? {
          failAction: 'ignore',
          parse: false,
        }
      : {
          failAction: 'error',
          parse: true,
        }

    const routeOptions = {
      auth: authStrategyName,
      cors,
      state,
      timeout: { socket: false },
    }

    // skip HEAD routes as hapi will fail with 'Method name not allowed: HEAD ...'
    // for more details, check https://github.com/dherault/serverless-offline/issues/204
    if (routeMethod === 'HEAD') {
      serverlessLog(
        'HEAD method event detected. Skipping HAPI server route mapping ...',
      )

      return
    }

    if (routeMethod !== 'HEAD' && routeMethod !== 'GET') {
      // maxBytes: Increase request size from 1MB default limit to 10MB.
      // Cf AWS API GW payload limits.
      routeOptions.payload = {
        maxBytes: 1024 * 1024 * 10,
        parse: false,
      }
    }

    const lambdaFunction = new LambdaFunction(
      functionName,
      functionObj,
      provider,
      servicePath,
      serverlessPath,
      this._options,
    )

    this._server.route({
      method: routeMethod,
      options: routeOptions,
      path: fullPath,
      handler: async (request, h) => {
        // Here we go
        // Store current request as the last one
        this._lastRequestOptions = {
          headers: request.headers,
          method: request.method,
          payload: request.payload,
          url: request.url.href,
        }

        if (request.auth.credentials && request.auth.strategy) {
          this._lastRequestOptions.auth = request.auth
        }

        // Payload processing
        const encoding = detectEncoding(request)

        request.payload = request.payload && request.payload.toString(encoding)
        request.rawPayload = request.payload

        // Headers processing
        // Hapi lowercases the headers whereas AWS does not
        // so we recreate a custom headers object from the raw request
        const headersArray = request.raw.req.rawHeaders

        // During tests, `server.inject` uses *shot*, a package
        // for performing injections that does not entirely mimick
        // Hapi's usual request object. rawHeaders are then missing
        // Hence the fallback for testing

        // Normal usage
        if (headersArray) {
          request.multiValueHeaders = {}
          request.unprocessedHeaders = {}

          for (let i = 0; i < headersArray.length; i += 2) {
            const key = headersArray[i]
            const value = headersArray[i + 1]

            request.unprocessedHeaders[key] = value
            request.multiValueHeaders[key] = (
              request.multiValueHeaders[key] || []
            ).concat(value)
          }
        }
        // Lib testing
        else {
          request.unprocessedHeaders = request.headers
        }

        // Incomming request message
        this._printBlankLine()
        serverlessLog(`${method} ${request.path} (λ: ${functionName})`)

        // Check for APIKey
        if (
          (protectedRoutes.includes(`${routeMethod}#${fullPath}`) ||
            protectedRoutes.includes(`ANY#${fullPath}`)) &&
          !this._options.noAuth
        ) {
          const errorResponse = () =>
            h
              .response({ message: 'Forbidden' })
              .code(403)
              .type('application/json')
              .header('x-amzn-ErrorType', 'ForbiddenException')

          const requestToken = request.headers['x-api-key']

          if (requestToken) {
            if (requestToken !== this._options.apiKey) {
              debugLog(
                `Method ${method} of function ${functionName} token ${requestToken} not valid`,
              )

              return errorResponse()
            }
          } else if (
            request.auth &&
            request.auth.credentials &&
            request.auth.credentials.usageIdentifierKey
          ) {
            const { usageIdentifierKey } = request.auth.credentials

            if (usageIdentifierKey !== this._options.apiKey) {
              debugLog(
                `Method ${method} of function ${functionName} token ${usageIdentifierKey} not valid`,
              )

              return errorResponse()
            }
          } else {
            debugLog(`Missing x-api-key on private function ${functionName}`)

            return errorResponse()
          }
        }

        // Shared mutable state is the root of all evil they say
        const requestId = createUniqueId()

        const response = h.response()
        const contentType = request.mime || defaultContentType

        // default request template to '' if we don't have a definition pushed in from serverless or endpoint
        const requestTemplate =
          typeof requestTemplates !== 'undefined' && integration === 'lambda'
            ? requestTemplates[contentType]
            : ''

        // https://hapijs.com/api#route-configuration doesn't seem to support selectively parsing
        // so we have to do it ourselves
        const contentTypesThatRequirePayloadParsing = [
          'application/json',
          'application/vnd.api+json',
        ]

        if (
          contentTypesThatRequirePayloadParsing.includes(contentType) &&
          request.payload &&
          request.payload.length > 1
        ) {
          try {
            if (!request.payload || request.payload.length < 1) {
              request.payload = '{}'
            }

            request.payload = parse(request.payload)
          } catch (err) {
            debugLog('error in converting request.payload to JSON:', err)
          }
        }

        debugLog('requestId:', requestId)
        debugLog('contentType:', contentType)
        debugLog('requestTemplate:', requestTemplate)
        debugLog('payload:', request.payload)

        /* HANDLER LAZY LOADING */

        Object.assign(process.env, this.originalEnvironment)

        try {
          if (this._options.noEnvironment) {
            // This evict errors in server when we use aws services like ssm
            const baseEnvironment = {
              AWS_REGION: 'dev',
            }
            if (!process.env.AWS_PROFILE) {
              baseEnvironment.AWS_ACCESS_KEY_ID = 'dev'
              baseEnvironment.AWS_SECRET_ACCESS_KEY = 'dev'
            }

            process.env = Object.assign(baseEnvironment, process.env)
          } else {
            Object.assign(
              process.env,
              { AWS_REGION: this._service.provider.region },
              this._service.provider.environment,
              this._service.functions[functionName].environment,
            )
          }

          process.env._HANDLER = functionObj.handler
        } catch (err) {
          return this._reply500(
            response,
            `Error while loading ${functionName}`,
            err,
          )
        }

        /* REQUEST TEMPLATE PROCESSING (event population) */

        let event = {}

        if (integration === 'lambda') {
          if (requestTemplate) {
            try {
              debugLog('_____ REQUEST TEMPLATE PROCESSING _____')
              // Velocity templating language parsing
              const velocityContext = createVelocityContext(
                request,
                this._velocityContextOptions,
                request.payload || {},
              )
              event = renderVelocityTemplateObject(
                requestTemplate,
                velocityContext,
              )
            } catch (err) {
              return this._reply500(
                response,
                `Error while parsing template "${contentType}" for ${functionName}`,
                err,
              )
            }
          } else if (typeof request.payload === 'object') {
            event = request.payload || {}
          }
        } else if (integration === 'lambda-proxy') {
          const lambdaProxyIntegrationEvent = new LambdaProxyIntegrationEvent(
            request,
            this._options,
            this._velocityContextOptions.stageVariables,
          )

          event = lambdaProxyIntegrationEvent.getEvent()
        }

        event.isOffline = true

        if (this._service.custom && this._service.custom.stageVariables) {
          event.stageVariables = this._service.custom.stageVariables
        } else if (integration !== 'lambda-proxy') {
          event.stageVariables = {}
        }

        debugLog('event:', event)
        lambdaFunction.addEvent(event)

        const processResponse = (err, data) => {
          // Everything in this block happens once the lambda function has resolved
          debugLog('_____ HANDLER RESOLVED _____')

          let result = data
          let responseName = 'default'
          const { contentHandling, responseContentType } = endpoint

          /* RESPONSE SELECTION (among endpoint's possible responses) */

          // Failure handling
          let errorStatusCode = '502'
          if (err) {
            // Since the --useSeparateProcesses option loads the handler in
            // a separate process and serverless-offline communicates with it
            // over IPC, we are unable to catch JavaScript unhandledException errors
            // when the handler code contains bad JavaScript. Instead, we "catch"
            // it here and reply in the same way that we would have above when
            // we lazy-load the non-IPC handler function.
            if (this._options.useSeparateProcesses && err.ipcException) {
              return this._reply500(
                response,
                `Error while loading ${functionName}`,
                err,
              )
            }

            const errorMessage = (err.message || err).toString()

            const re = /\[(\d{3})]/
            const found = errorMessage.match(re)

            if (found && found.length > 1) {
              ;[, errorStatusCode] = found
            } else {
              errorStatusCode = '502'
            }

            // Mocks Lambda errors
            result = {
              errorMessage,
              errorType: err.constructor.name,
              stackTrace: this._getArrayStackTrace(err.stack),
            }

            serverlessLog(`Failure: ${errorMessage}`)

            if (!this._options.hideStackTraces) {
              console.error(err.stack)
            }

            for (const [key, value] of Object.entries(endpoint.responses)) {
              if (
                key !== 'default' &&
                errorMessage.match(`^${value.selectionPattern || key}$`)
              ) {
                responseName = key
                break
              }
            }
          }

          debugLog(`Using response '${responseName}'`)
          const chosenResponse = endpoint.responses[responseName]

          /* RESPONSE PARAMETERS PROCCESSING */

          const { responseParameters } = chosenResponse

          if (responseParameters) {
            const responseParametersKeys = Object.keys(responseParameters)

            debugLog('_____ RESPONSE PARAMETERS PROCCESSING _____')
            debugLog(
              `Found ${responseParametersKeys.length} responseParameters for '${responseName}' response`,
            )

            // responseParameters use the following shape: "key": "value"
            Object.entries(responseParameters).forEach(([key, value]) => {
              const keyArray = key.split('.') // eg: "method.response.header.location"
              const valueArray = value.split('.') // eg: "integration.response.body.redirect.url"

              debugLog(`Processing responseParameter "${key}": "${value}"`)

              // For now the plugin only supports modifying headers
              if (key.startsWith('method.response.header') && keyArray[3]) {
                const headerName = keyArray.slice(3).join('.')
                let headerValue
                debugLog('Found header in left-hand:', headerName)

                if (value.startsWith('integration.response')) {
                  if (valueArray[2] === 'body') {
                    debugLog('Found body in right-hand')
                    headerValue = valueArray[3]
                      ? jsonPath(result, valueArray.slice(3).join('.'))
                      : result
                    if (
                      typeof headerValue === 'undefined' ||
                      headerValue === null
                    ) {
                      debugLog(
                        `Warning: empty value for responseParameter "${key}": "${value}"`,
                      )
                      headerValue = ''
                    } else {
                      headerValue = headerValue.toString()
                    }
                  } else {
                    this._printBlankLine()
                    serverlessLog(
                      `Warning: while processing responseParameter "${key}": "${value}"`,
                    )
                    serverlessLog(
                      `Offline plugin only supports "integration.response.body[.JSON_path]" right-hand responseParameter. Found "${value}" instead. Skipping.`,
                    )
                    this._logPluginIssue()
                    this._printBlankLine()
                  }
                } else {
                  headerValue = value.match(/^'.*'$/)
                    ? value.slice(1, -1)
                    : value // See #34
                }
                // Applies the header;
                debugLog(
                  `Will assign "${headerValue}" to header "${headerName}"`,
                )
                response.header(headerName, headerValue)
              } else {
                this._printBlankLine()
                serverlessLog(
                  `Warning: while processing responseParameter "${key}": "${value}"`,
                )
                serverlessLog(
                  `Offline plugin only supports "method.response.header.PARAM_NAME" left-hand responseParameter. Found "${key}" instead. Skipping.`,
                )
                this._logPluginIssue()
                this._printBlankLine()
              }
            })
          }

          let statusCode = 200

          if (integration === 'lambda') {
            const endpointResponseHeaders =
              (endpoint.response && endpoint.response.headers) || {}

            Object.entries(endpointResponseHeaders)
              .filter(
                ([, value]) =>
                  typeof value === 'string' && /^'.*?'$/.test(value),
              )
              .forEach(([key, value]) =>
                response.header(key, value.slice(1, -1)),
              )

            /* LAMBDA INTEGRATION RESPONSE TEMPLATE PROCCESSING */

            // If there is a responseTemplate, we apply it to the result
            const { responseTemplates } = chosenResponse

            if (typeof responseTemplates === 'object') {
              const responseTemplatesKeys = Object.keys(responseTemplates)

              if (responseTemplatesKeys.length) {
                // BAD IMPLEMENTATION: first key in responseTemplates
                const responseTemplate = responseTemplates[responseContentType]

                if (responseTemplate && responseTemplate !== '\n') {
                  debugLog('_____ RESPONSE TEMPLATE PROCCESSING _____')
                  debugLog(`Using responseTemplate '${responseContentType}'`)

                  try {
                    const reponseContext = createVelocityContext(
                      request,
                      this._velocityContextOptions,
                      result,
                    )
                    result = renderVelocityTemplateObject(
                      { root: responseTemplate },
                      reponseContext,
                    ).root
                  } catch (error) {
                    serverlessLog(
                      `Error while parsing responseTemplate '${responseContentType}' for lambda ${functionName}:`,
                    )
                    console.log(error.stack)
                  }
                }
              }
            }

            /* LAMBDA INTEGRATION HAPIJS RESPONSE CONFIGURATION */
            statusCode = chosenResponse.statusCode || 200
            if (err) statusCode = errorStatusCode

            if (!chosenResponse.statusCode) {
              this._printBlankLine()
              serverlessLog(
                `Warning: No statusCode found for response "${responseName}".`,
              )
            }

            response.header('Content-Type', responseContentType, {
              override: false, // Maybe a responseParameter set it already. See #34
            })

            response.statusCode = statusCode

            if (contentHandling === 'CONVERT_TO_BINARY') {
              response.encoding = 'binary'
              response.source = Buffer.from(result, 'base64')
              response.variety = 'buffer'
            } else if (
              result &&
              result.body &&
              typeof result.body !== 'string'
            ) {
              return this._reply500(
                response,
                'According to the API Gateway specs, the body content must be stringified. Check your Lambda response and make sure you are invoking JSON.stringify(YOUR_CONTENT) on your body object',
                {},
              )
            } else {
              response.source = result
            }
          } else if (integration === 'lambda-proxy') {
            /* LAMBDA PROXY INTEGRATION HAPIJS RESPONSE CONFIGURATION */
<<<<<<< HEAD
            if (result && !result.errorType)
              response.statusCode = statusCode = result.statusCode || 200
            else response.statusCode = statusCode = 502
=======

            statusCode = (result || {}).statusCode || 200
            response.statusCode = statusCode
>>>>>>> 0080d02a

            const headers = {}
            if (result && result.headers) {
              Object.keys(result.headers).forEach((header) => {
                headers[header] = (headers[header] || []).concat(
                  result.headers[header],
                )
              })
            }
            if (result && result.multiValueHeaders) {
              Object.keys(result.multiValueHeaders).forEach((header) => {
                headers[header] = (headers[header] || []).concat(
                  result.multiValueHeaders[header],
                )
              })
            }

            debugLog('headers', headers)

            Object.keys(headers).forEach((header) => {
              if (header.toLowerCase() === 'set-cookie') {
                headers[header].forEach((headerValue) => {
                  const cookieName = headerValue.slice(
                    0,
                    headerValue.indexOf('='),
                  )
                  const cookieValue = headerValue.slice(
                    headerValue.indexOf('=') + 1,
                  )
                  h.state(cookieName, cookieValue, {
                    encoding: 'none',
                    strictHeader: false,
                  })
                })
              } else {
                headers[header].forEach((headerValue) => {
                  // it looks like Hapi doesn't support multiple headers with the same name,
                  // appending values is the closest we can come to the AWS behavior.
                  response.header(header, headerValue, { append: true })
                })
              }
            })

            response.header('Content-Type', 'application/json', {
              duplicate: false,
              override: false,
            })

            if (result && typeof result.body !== 'undefined') {
              if (result.isBase64Encoded) {
                response.encoding = 'binary'
                response.source = Buffer.from(result.body, 'base64')
                response.variety = 'buffer'
              } else {
                if (result && result.body && typeof result.body !== 'string') {
                  return this._reply500(
                    response,
                    'According to the API Gateway specs, the body content must be stringified. Check your Lambda response and make sure you are invoking JSON.stringify(YOUR_CONTENT) on your body object',
                    {},
                  )
                }
                response.source = result.body
              }
            }
          }

          // Log response
          let whatToLog = result

          try {
            whatToLog = stringify(result)
          } catch (error) {
            // nothing
          } finally {
            if (this._options.printOutput)
              serverlessLog(
                err ? `Replying ${statusCode}` : `[${statusCode}] ${whatToLog}`,
              )
            debugLog('requestId:', requestId)
          }

          // Bon voyage!
          return response
        }

        let result

        try {
          result = await lambdaFunction.runHandler()

          const executionTime = lambdaFunction.getExecutionTimeInMillis()
          serverlessLog(
            `Duration ${executionTime.toFixed(2)} ms (λ: ${functionName})`,
          )

          return processResponse(null, result)
        } catch (err) {
          return processResponse(err)
        }
      },
    })
  }

  // Bad news
  _reply500(response, message, error) {
    serverlessLog(message)

    console.error(error)

    response.header('Content-Type', 'application/json')

    response.statusCode = 502 // APIG replies 502 by default on failures;
    response.source = {
      errorMessage: message,
      errorType: error.constructor.name,
      offlineInfo:
        'If you believe this is an issue with serverless-offline please submit it, thanks. https://github.com/dherault/serverless-offline/issues',
      stackTrace: this._getArrayStackTrace(error.stack),
    }

    return response
  }

  createResourceRoutes() {
    if (!this._options.resourceRoutes) return true
    const resourceRoutesOptions = this._options.resourceRoutes
    const resourceRoutes = parseResources(this._service.resources)

    if (!resourceRoutes || !Object.keys(resourceRoutes).length) return true

    this._printBlankLine()
    serverlessLog('Routes defined in resources:')

    Object.entries(resourceRoutes).forEach(([methodId, resourceRoutesObj]) => {
      const {
        isProxy,
        method,
        path,
        pathResource,
        proxyUri,
      } = resourceRoutesObj

      if (!isProxy) {
        return serverlessLog(
          `WARNING: Only HTTP_PROXY is supported. Path '${pathResource}' is ignored.`,
        )
      }
      if (!path) {
        return serverlessLog(
          `WARNING: Could not resolve path for '${methodId}'.`,
        )
      }

      let fullPath =
        this._options.prefix +
        (pathResource.startsWith('/') ? pathResource.slice(1) : pathResource)
      if (fullPath !== '/' && fullPath.endsWith('/'))
        fullPath = fullPath.slice(0, -1)
      fullPath = fullPath.replace(/\+}/g, '*}')

      const proxyUriOverwrite = resourceRoutesOptions[methodId] || {}
      const proxyUriInUse = proxyUriOverwrite.Uri || proxyUri

      if (!proxyUriInUse) {
        return serverlessLog(
          `WARNING: Could not load Proxy Uri for '${methodId}'`,
        )
      }

      const routeMethod = method === 'ANY' ? '*' : method
      const routeOptions = { cors: this._options.corsConfig }

      // skip HEAD routes as hapi will fail with 'Method name not allowed: HEAD ...'
      // for more details, check https://github.com/dherault/serverless-offline/issues/204
      if (routeMethod === 'HEAD') {
        serverlessLog(
          'HEAD method event detected. Skipping HAPI server route mapping ...',
        )

        return
      }

      if (routeMethod !== 'HEAD' && routeMethod !== 'GET') {
        routeOptions.payload = { parse: false }
      }

      serverlessLog(`${method} ${fullPath} -> ${proxyUriInUse}`)

      this._server.route({
        handler: (request, h) => {
          const { params } = request
          let resultUri = proxyUriInUse

          Object.entries(params).forEach(([key, value]) => {
            resultUri = resultUri.replace(`{${key}}`, value)
          })

          if (request.url.search !== null) {
            resultUri += request.url.search // search is empty string by default
          }

          serverlessLog(
            `PROXY ${request.method} ${request.url.path} -> ${resultUri}`,
          )

          return h.proxy({
            passThrough: true,
            uri: resultUri,
          })
        },
        method: routeMethod,
        options: routeOptions,
        path: fullPath,
      })
    })
  }

  create404Route() {
    // If a {proxy+} route exists, don't conflict with it
    if (this._server.match('*', '/{p*}')) {
      return
    }

    this._server.route({
      handler: (request, h) => {
        const response = h.response({
          currentRoute: `${request.method} - ${request.path}`,
          error: 'Serverless-offline: route not found.',
          existingRoutes: this._server
            .table()
            .filter((route) => route.path !== '/{p*}') // Exclude this (404) route
            .sort((a, b) => (a.path <= b.path ? -1 : 1)) // Sort by path
            .map((route) => `${route.method} - ${route.path}`), // Human-friendly result
          statusCode: 404,
        })
        response.statusCode = 404

        return response
      },
      method: '*',
      options: {
        cors: this._options.corsConfig,
      },
      path: '/{p*}',
    })
  }

  _getArrayStackTrace(stack) {
    if (!stack) return null

    const splittedStack = stack.split('\n')

    return splittedStack
      .slice(
        0,
        splittedStack.findIndex((item) =>
          item.match(/server.route.handler.LambdaContext/),
        ),
      )
      .map((line) => line.trim())
  }

  _injectLastRequest() {
    if (this._lastRequestOptions) {
      serverlessLog('Replaying HTTP last request')
      this._server.inject(this._lastRequestOptions)
    } else {
      serverlessLog('No last HTTP request to replay!')
    }
  }

  // TEMP FIXME quick fix to expose gateway server for testing, look for better solution
  getServer() {
    return this._server
  }
}<|MERGE_RESOLUTION|>--- conflicted
+++ resolved
@@ -804,15 +804,10 @@
             }
           } else if (integration === 'lambda-proxy') {
             /* LAMBDA PROXY INTEGRATION HAPIJS RESPONSE CONFIGURATION */
-<<<<<<< HEAD
+
             if (result && !result.errorType)
               response.statusCode = statusCode = result.statusCode || 200
             else response.statusCode = statusCode = 502
-=======
-
-            statusCode = (result || {}).statusCode || 200
-            response.statusCode = statusCode
->>>>>>> 0080d02a
 
             const headers = {}
             if (result && result.headers) {
