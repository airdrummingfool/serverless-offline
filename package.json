--- conflicted
+++ resolved
@@ -1,14 +1,8 @@
 {
   "name": "serverless-offline",
-<<<<<<< HEAD
-  "version": "0.2.4",
-  "description": "Simulates your API Gateway ressources locally to call your lambda functions offline",
-  "main": "index.js",
-=======
   "version": "1.0.0-beta3",
   "description": "A Serverless plugin to emulate AWS APIG and Lambda offline.",
   "main": "src/index.js",
->>>>>>> df5be064
   "scripts": {},
   "repository": {
     "type": "git",
@@ -29,15 +23,12 @@
   },
   "homepage": "https://github.com/dherault/serverless-offline",
   "dependencies": {
+    "atob": "^2.0.0",
     "babel-register": "^6.5.2",
-<<<<<<< HEAD
-    "hapi": "^13.0.0"
-=======
     "btoa": "^1.1.2",
     "hapi": "^13.0.0",
     "js-string-escape": "^1.0.0",
     "jsonpath-plus": "^0.14.0",
     "lodash.isplainobject": "^4.0.3"
->>>>>>> df5be064
   }
 }